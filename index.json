[
    {
        "Name": "browser-download",
        "Uuid": "b930ed98-000f-4cf1-b647-1f60a704c67b",
        "Label": "Download",
        "Version": "1.0.0",
        "Description": "Download the OSINT LIAR data to your local download folder.",
        "UpdatedOn": null,
        "Sha256": "67a7505a996f6f82c7df163d9b423e41dc49e42d1c8e55118bc31b4c8593e473",
        "Url": "https://osintliar.com//discovery-plugins/defaults/browser-download.json",
        "Type": "DiscoveryPlugin"
    },
    {
        "Name": "live-page",
        "Uuid": "d5494302-6e73-4e34-9685-e2c12335cb72",
        "Label": "Live Page",
        "Version": "1.0.0",
        "Description": "Open a browser tab for the given URL",
        "UpdatedOn": null,
        "Sha256": "98919c766416aaa43e671208cc78587a75c21daed3baca41d1aa3ba1989fb472",
        "Url": "https://osintliar.com//discovery-plugins/defaults/live-page.json",
        "Type": "DiscoveryPlugin"
    },
    {
        "Name": "cyber-chef",
        "Uuid": "4eca6af9-81da-4849-9637-475594d6e6d6",
        "Label": "Cyber Chef",
        "Version": "10.19.4",
        "Description": "The Cyber Swiss Army Knife\nCyberChef is a simple, intuitive web app for carrying out all manner of \"cyber\" operations within a web browser. These operations include simple encoding like XOR and Base64, more complex encryption like AES, DES and Blowfish, creating binary and hexdumps, compression and decompression of data, calculating hashes and checksums, IPv6 and X.509 parsing, changing character encodings, and much more.\n\nThe tool is designed to enable both technical and non-technical analysts to manipulate data in complex ways without having to deal with complex tools or algorithms. It was conceived, designed, built and incrementally improved by an analyst in their 10% innovation time over several years.",
<<<<<<< HEAD
        "UpdatedOn": null,
        "Sha256": "409c7e4879ec3020a10c698be4ca5673bed61e2fb3bf5d9f7a9be54ba6e2b463",
        "Url": "https://osintliar.com//discovery-plugins/forensics/cyber-chef.json",
        "Type": "DiscoveryPlugin"
    },
    {
        "Name": "google-in-text-username",
        "Uuid": "8b597293-6a74-45b2-bb94-b376085f4b52",
        "Label": "Google Search - InText - Username",
        "Version": "1.0.0",
        "Description": "Google Search - InText - Username is essential for OSINT research as it allows investigators to find web pages where a specific username appears within the page's content. This search operator is invaluable for uncovering mentions in forums, comments, articles, or other text-heavy platforms. By pinpointing these references, researchers can gain deeper insights into a target's online presence, activities, and potential affiliations, making it a crucial tool for digital investigations.",
        "UpdatedOn": null,
        "Sha256": "caecd7a79b19b43ac4617ac3479be20c15471c804a07409b28efcda999a21891",
        "Url": "https://osintliar.com//discovery-plugins/google/google-in-text-username.json",
        "Type": "DiscoveryPlugin"
    },
    {
        "Name": "google-in-title-username",
        "Uuid": "58170e92-9932-483a-a42f-7fc7ec0c0d7e",
        "Label": "Google Search - InTitle - Username",
        "Version": "1.0.0",
        "Description": "Google Search - InTitle - Username is a powerful tool for OSINT research as it enables investigators to locate web pages where a specific username appears in the title. This search operator is particularly useful for identifying profiles, posts, and pages directly associated with a target username, offering insights into their online activity. By narrowing search results to relevant content, it helps researchers efficiently uncover connections and digital footprints.",
        "UpdatedOn": null,
        "Sha256": "1fcbb5141667fd91452cc3bb8a68d29e0c60e1871979828898dc289f0e6cabb1",
        "Url": "https://osintliar.com//discovery-plugins/google/google-in-title-username.json",
        "Type": "DiscoveryPlugin"
    },
    {
        "Name": "google-in-url-username",
        "Uuid": "b8c2fa94-660b-47f1-bdb9-99a8d367737b",
        "Label": "Google InUrl Username",
        "Version": "1.0.0",
        "Description": "Google InUrl Username is crucial for OSINT research as it allows investigators to locate web pages where a specific username appears within the URL. This technique helps uncover user profiles, forums, repositories, and other online platforms associated with the target username. By leveraging this search operator, researchers can efficiently map a subject's digital footprint, identify hidden accounts, and gather valuable intelligence for investigations.",
        "UpdatedOn": null,
        "Sha256": "fe866f5c92c6fa05cae8d01e1110939e73f85fd1486485e010475e65df13c8f5",
        "Url": "https://osintliar.com//discovery-plugins/google/google-in-url-username.json",
        "Type": "DiscoveryPlugin"
    },
    {
        "Name": "whats-my-name",
        "Uuid": "911547db-5497-4e56-aa13-4590c276698f",
        "Label": "Whats My Name",
        "Version": "0.0.1",
        "Description": "WhatMyName.app is a web-based tool designed to assist in digital investigations and OSINT (Open Source Intelligence) efforts by identifying usernames across various online platforms. It provides a user-friendly interface to search for a specific username and returns a comprehensive list of sites where that username is registered. This tool is invaluable for investigators, researchers, and cybersecurity professionals looking to track digital footprints, verify accounts, or uncover potential aliases. By aggregating data from a wide range of websites, WhatMyName.app simplifies the process of discovering a user's online presence.",
        "UpdatedOn": null,
        "Sha256": "9b64565ff2fabbbd3599f494dc6e789e592962fb5226854fba6256209cdd9ce0",
        "Url": "https://osintliar.com//discovery-plugins/usernames/whats-my-name.json",
        "Type": "DiscoveryPlugin"
    },
    {
        "Name": "who-am-i",
        "Uuid": "a9795af5-1b49-4c1e-977e-753fde93f189",
        "Label": "Who Am I",
        "Version": "0.9.0",
        "Description": "Who Am I is a Chrome extension designed for efficient username enumeration across multiple websites and social media platforms. Built for Open Source Intelligence (OSINT) investigations, it leverages datasets like WhatsMyName, Sherlock, and Mine Sight to quickly verify usernames with real-time feedback. With features like customizable searches, privacy-focused design, and an intuitive interface, Who Am I streamlines digital investigations, making it an essential tool for researchers, investigators, and professionals.",
        "UpdatedOn": null,
        "Sha256": "7e9d51087e1c7d3e2cc0ca2a2ce704ccd6da0aa061084327b63b0e6591e1d78a",
        "Url": "https://osintliar.com//discovery-plugins/usernames/who-am-i.json",
=======
        "UpdatedOn": "2023-02-19T15:57:15",
        "Sha256": "77d546d583fe968e2641c313f07004b1972edb7bfe28cfa10047647d9bfb4e81",
        "Url": "https://raw.githubusercontent.com/osint-liar/public-packages/develop/discovery-plugins/forensics/cyber-chef.json",
>>>>>>> f95d2d3e
        "Type": "DiscoveryPlugin"
    }
]<|MERGE_RESOLUTION|>--- conflicted
+++ resolved
@@ -27,7 +27,6 @@
         "Label": "Cyber Chef",
         "Version": "10.19.4",
         "Description": "The Cyber Swiss Army Knife\nCyberChef is a simple, intuitive web app for carrying out all manner of \"cyber\" operations within a web browser. These operations include simple encoding like XOR and Base64, more complex encryption like AES, DES and Blowfish, creating binary and hexdumps, compression and decompression of data, calculating hashes and checksums, IPv6 and X.509 parsing, changing character encodings, and much more.\n\nThe tool is designed to enable both technical and non-technical analysts to manipulate data in complex ways without having to deal with complex tools or algorithms. It was conceived, designed, built and incrementally improved by an analyst in their 10% innovation time over several years.",
-<<<<<<< HEAD
         "UpdatedOn": null,
         "Sha256": "409c7e4879ec3020a10c698be4ca5673bed61e2fb3bf5d9f7a9be54ba6e2b463",
         "Url": "https://osintliar.com//discovery-plugins/forensics/cyber-chef.json",
@@ -86,11 +85,6 @@
         "UpdatedOn": null,
         "Sha256": "7e9d51087e1c7d3e2cc0ca2a2ce704ccd6da0aa061084327b63b0e6591e1d78a",
         "Url": "https://osintliar.com//discovery-plugins/usernames/who-am-i.json",
-=======
-        "UpdatedOn": "2023-02-19T15:57:15",
-        "Sha256": "77d546d583fe968e2641c313f07004b1972edb7bfe28cfa10047647d9bfb4e81",
-        "Url": "https://raw.githubusercontent.com/osint-liar/public-packages/develop/discovery-plugins/forensics/cyber-chef.json",
->>>>>>> f95d2d3e
         "Type": "DiscoveryPlugin"
     }
 ]